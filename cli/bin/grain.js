#!/usr/bin/env node

// https://github.com/grain-lang/grain/issues/114
const v8 = require("v8");
/* From the Node.js docs:
 *
 *   The v8.setFlagsFromString() method can be used to programmatically set V8 command-line flags.
 *   This method should be used with care. Changing settings after the VM has started may result
 *   in unpredictable behavior, including crashes and data loss; or it may simply do nothing.
 *
 * This seems to work for our needs with Node 14, but we should be cautious when updating.
 */
v8.setFlagsFromString("--experimental-wasm-bigint");
v8.setFlagsFromString("--experimental-wasm-return-call");

const program = require("commander");
<<<<<<< HEAD
const exec = require("./exec");

// Workaround to defer loading of the grain runtime until the memory settings have been parsed
let actions = {
  get compile() {
    return require("./compile.js");
  },
  get run() {
    return require("./run.js");
  },
  get lsp() {
    return require("./lsp.js");
  },
  get doc() {
    return require("./doc.js");
  },
  get format() {
    return require("./format.js");
  },
};
=======
const exec = require("./exec.js");
const compile = require("./compile.js");
const run = require("./run.js");
const lsp = require("./lsp.js");
const doc = require("./doc.js");
>>>>>>> ca83e633

const stdlibPath = require("@grain/stdlib");

function list(val) {
  return val.split(",");
}

function num(val) {
  return Number.parseInt(val, 10);
}

function graincVersion() {
  return exec.grainc("--version", program).toString().trim();
}

class GraincOption extends program.Option {
  grainc = true;

  toFlag() {
    const value = program.opts()[this.attributeName()];

    if (value instanceof Array && value.length > 0) {
      return `${this.long || this.short} ${value.join(",")}`;
    } else if (typeof value === "string" || typeof value === "number") {
      return `${this.long || this.short} ${value}`;
    } else if (
      (this.negate && value === false) ||
      (!this.negate && value === true)
    ) {
      return this.long || this.short;
    }
  }
}

program.graincOption = function (flags, description, parser, defaultValue) {
  const option = new GraincOption(flags, description);
  if (parser) option.argParser(parser);
  if (typeof defaultValue !== "undefined") option.default(defaultValue);
  return program.addOption(option);
};

program
  .option("-v, --version", "output CLI and compiler versions")
  .on("option:version", () => {
    console.log(`Grain cli ${require("../package.json").version}`);
    console.log(`Grain compiler ${graincVersion()}`);
    process.exit(0);
  })
  .description("Compile and run Grain programs. 🌾")
  .addOption(new program.Option("-p, --print-output").hideHelp())
  .option("-g, --graceful", "return a 0 exit code if the program errors")
  .graincOption(
    "-I, --include-dirs <dirs>",
    "add additional dependency include directories",
    list,
    []
  )
  .graincOption(
    "-S, --stdlib <path>",
    "override the standard libary with your own",
    null,
    stdlibPath
  )
  .graincOption(
    "--initial-memory-pages <size>",
    "initial number of WebAssembly memory pages",
    num
  )
  .graincOption(
    "--maximum-memory-pages <size>",
    "maximum number of WebAssembly memory pages",
    num
  )
  .graincOption(
    "--compilation-mode <mode>",
    "compilation mode (advanced use only)"
  )
  .graincOption(
    "--elide-type-info",
    "don't include runtime type information used by toString/print"
  )
  .graincOption(
    "--experimental-wasm-tail-call",
    "enables tail-call optimization"
  )
  .graincOption("--debug", "compile with debugging information")
  .graincOption("--wat", "additionally produce a WebAssembly Text (.wat) file")
  .graincOption(
    "--hide-locs",
    "hide locations from intermediate trees. Only has an effect with `--verbose`"
  )
  .graincOption("--lsp", "generate lsp errors and warnings only")
  .graincOption("--no-color", "disable colored output")
  .graincOption("--no-gc", "turn off reference counting garbage collection")
  .graincOption("--no-link", "disable static linking")
  .graincOption(
    "--no-pervasives",
    "don't automatically import the Grain Pervasives module"
  )
  .graincOption("-o <filename>", "output filename")
  .graincOption("--O0", "disable optimizations")
  .graincOption(
    "--parser-debug-level <level>",
    "debugging level for parser output"
  )
  .graincOption("--source-map", "generate source maps")
  .graincOption("--strict-sequence", "enable strict sequencing")
  .graincOption(
    "--verbose",
    "print critical information at various stages of compilation"
  )
  // The root command that compiles & runs
  .arguments("<file>")
  .action(function (file) {
    run(compile(file, program), program.opts());
  });

program
  .command("compile <file>")
  .description("compile a grain program into wasm")
  .action(function (file) {
    compile(file, program);
  });

program
  .command("lsp <file>")
  .description("check a grain file for LSP")
  .action(function (file) {
    lsp(file, program);
  });

program
  .command("run <file>")
  .description("run a wasm file with the grain runtime")
  .action(function (wasmFile) {
    run(wasmFile, program.opts());
  });

program
  .command("doc <file>")
  .description("generate documentation for a grain file")
  .action(function (file) {
    doc(file, program);
  });

program
  .command("format <file>")
  .description("format a grain file")
  .action(function (file) {
    actions.format(file, program);
  });

program.parse(process.argv);<|MERGE_RESOLUTION|>--- conflicted
+++ resolved
@@ -14,34 +14,12 @@
 v8.setFlagsFromString("--experimental-wasm-return-call");
 
 const program = require("commander");
-<<<<<<< HEAD
-const exec = require("./exec");
-
-// Workaround to defer loading of the grain runtime until the memory settings have been parsed
-let actions = {
-  get compile() {
-    return require("./compile.js");
-  },
-  get run() {
-    return require("./run.js");
-  },
-  get lsp() {
-    return require("./lsp.js");
-  },
-  get doc() {
-    return require("./doc.js");
-  },
-  get format() {
-    return require("./format.js");
-  },
-};
-=======
 const exec = require("./exec.js");
 const compile = require("./compile.js");
 const run = require("./run.js");
 const lsp = require("./lsp.js");
 const doc = require("./doc.js");
->>>>>>> ca83e633
+const format = require("./formay.js");
 
 const stdlibPath = require("@grain/stdlib");
 
@@ -191,7 +169,7 @@
   .command("format <file>")
   .description("format a grain file")
   .action(function (file) {
-    actions.format(file, program);
+    format(file, program);
   });
 
 program.parse(process.argv);