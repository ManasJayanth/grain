export primitive length : Array<a> -> Number = "@array.length"
export primitive make : (Number, a) -> Array<a> = "@array.make"
export primitive init : (Number, Number -> a) -> Array<a> = "@array.init"

export let get = (index, array) => {
  array[index]
}

export let set = (index, value, array) => {
  array[index] := value
}

export let append = (array1, array2) => {
  let len1 = length(array1)
  let len2 = length(array2)

  init(len1 + len2, n => {
    if (n < len1) {
      array1[n]
    } else {
      array2[n - len1]
    }
  })
}

export let concat = (arrays) => {
  # This function is slightly verbose to avoid depending on the List stdlib.

  let rec findLength = (arrays, acc) => {
    match (arrays) {
      | [fst, ...rest] => findLength(rest, acc + length(fst))
      | [] => acc
    }
  }

  let mut offset = 0
  let mut arrs = arrays

  let rec next = (index) => {
    let array = match (arrs) {
      | [fst, ..._] => fst
      | [] => fail "end of arrays list"
    }
    if (index - offset == length(array)) {
      offset += length(array)
      arrs = match (arrs) {
        | [_, ...rest] => rest
        | [] => fail "end of arrays list"
      }
      next(index)
    } else {
      array[index - offset]
    }
  }

  init(findLength(arrays, 0), next)
}

export let copy = (array) => {
  init(length(array), n => array[n])
}

export let forEach = (fn, array) => {
  let length = length(array)
  let mut count = 0
  while (count < length) {
    fn(array[count])
    count = incr(count)
  }
}

export let forEachi = (fn, array) => {
  let length = length(array)
  let mut count = 0
  while (count < length) {
    fn(array[count], count)
    count = incr(count)
  }
}

export let map = (fn, array) => {
  let length = length(array)
  init(length, (i) => {
    fn(array[i])
  })
}

export let mapi = (fn, array) => {
  let length = length(array)
  init(length, (index) => {
    fn(array[index], index)
  })
}

export let fill = (value, array) => {
  let length = length(array)
  forEachi((_, index) => {
    array[index] := value
  }, array)
  void
}

export let fillRange = (value, start, stop, array) => {
  let length = length(array)
  let startIndex = if (start < 0) length + start else start
  let stopIndex = if (stop < 0) length + stop else stop
  
  if (startIndex > length) {
    ignore(fail 'The start index is outside the array')
  }
  if (startIndex > stopIndex) {
    ignore(fail 'The start index cannot be higher than the stop index')
  }

  let mut index = startIndex
  while (index < stopIndex && index < length) {
    ignore(array[index] := value)
    index += 1
  }
  void
}

export let toList = (array) => {
  let rec buildList = (acc, index) => {
    let index = index - 1
    if (index < 0) {
      acc
    } else {
      buildList([array[index], ...acc], index)
    }
  }
  buildList([], length(array))
}

export let fromList = (list) => {
  let rec listLength = (list, acc) => {
    match (list) {
      | [_, ...rest] => listLength(rest, acc + 1)
      | [] => acc
    }
  }

  let mut lst = list
  let rec next = (index) => {
    match (lst) {
      | [fst, ...rest] => {
        lst = rest
        fst
      }
      | [] => next(index)
    }
  }
  init(listLength(list, 0), next)
}

# TODO: This should use recursion when we can pattern match arrays
export let contains = (search, array) => {
  let len = length(array);
  let mut index = 0;
  let mut found = false;
  while ((!found) && (index < len)) {
    found = (array[index] == search);
    index += 1;
  }
  found
}

export let find = (fn, array) => {
  let length = length(array)
  if(length == 0){
    fail 'empty array provided'
  } else {
    let mut count = 0
    let mut matching = false
    let mut matchedItem = array[0]
    while (count < length) {
      if(fn(array[count])) {
        matching = true
        matchedItem = array[count]
        count = length
      } else {
        count = incr(count)
      }
    }
    if(!matching) {
      fail 'could not find a match'
    } else {
      matchedItem
    }
  }
}

export let findIndex = (fn, array) => {
  let length = length(array)
  let mut count = 0
  let mut matching = false
  let mut matchedIndex = 0
  while (count < length) {
    if(fn(array[count])) {
      matching = true
      matchedIndex = count
      count = length
    } else {
      count = incr(count)
    }
  }
  if(!matching) {
    fail 'could not find a match'
  } else {
    matchedIndex
  }
}

<<<<<<< HEAD
export let product = (a, b) => {
  let lenA = length(a)
  let lenB = length(b)
  let mut indexA = -1

  init(lenA * lenB, n => {
    if(n % lenB == 0){
      indexA = incr(indexA)
    } else {
      indexA = indexA
    }
    (a[indexA], b[n % lenB])
  })
=======
export let count = (fn, array) => {
  let length = length(array)
  let mut position = 0
  let mut count = 0
  while (position < length) {
    if(fn(array[position])) {
      count = incr(count)
      position = incr(position) 
    } else {
      position = incr(position) 
    }
  }
  count
>>>>>>> 8e42c4cd
}<|MERGE_RESOLUTION|>--- conflicted
+++ resolved
@@ -211,7 +211,6 @@
   }
 }
 
-<<<<<<< HEAD
 export let product = (a, b) => {
   let lenA = length(a)
   let lenB = length(b)
@@ -225,7 +224,7 @@
     }
     (a[indexA], b[n % lenB])
   })
-=======
+
 export let count = (fn, array) => {
   let length = length(array)
   let mut position = 0
@@ -239,5 +238,4 @@
     }
   }
   count
->>>>>>> 8e42c4cd
 }